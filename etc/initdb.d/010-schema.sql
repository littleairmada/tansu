-- -*- mode: sql; sql-product: postgres; -*-
-- Copyright ⓒ 2024 Peter Morgan <peter.james.morgan@gmail.com>
--
-- This program is free software: you can redistribute it and/or modify
-- it under the terms of the GNU Affero General Public License as
-- published by the Free Software Foundation, either version 3 of the
-- License, or (at your option) any later version.
--
-- This program is distributed in the hope that it will be useful,
-- but WITHOUT ANY WARRANTY; without even the implied warranty of
-- MERCHANTABILITY or FITNESS FOR A PARTICULAR PURPOSE.  See the
-- GNU Affero General Public License for more details.
--
-- You should have received a copy of the GNU Affero General Public License
-- along with this program.  If not, see <https://www.gnu.org/licenses/>.
begin;

create table if not exists cluster (
    id int generated always as identity primary key,
    name text not null,
    unique (name),
    last_updated timestamp default current_timestamp not null,
    created_at timestamp default current_timestamp not null
);

create table if not exists topic (
    id int generated always as identity primary key,
    cluster int references cluster (id) not null,
    name text not null,
    unique (cluster, name),
    uuid uuid default gen_random_uuid (),
    partitions int not null,
    replication_factor int not null,
    is_internal bool default false not null,
    last_updated timestamp default current_timestamp not null,
    created_at timestamp default current_timestamp not null
);

create
or replace view v_topic as
select
    c.name as cluster,
    t.name as topic,
    t.uuid as uuid,
    t.partitions as partitions,
    t.replication_factor as replication_factor,
    t.is_internal as is_internal
from
    cluster c
    join topic t on t.cluster = c.id;

create table if not exists topition (
    id int generated always as identity primary key,
    topic int references topic (id),
    partition int,
    unique (topic, partition),
    last_updated timestamp default current_timestamp not null,
    created_at timestamp default current_timestamp not null
);

create
or replace view v_topition as
select
    c.name as cluster,
    t.name as topic,
    tp.partition as partition
from
    cluster c
    join topic t on t.cluster = c.id
    join topition tp on tp.topic = t.id;

create table if not exists watermark (
    id int generated always as identity primary key,
    topition int references topition (id),
    unique (topition),
    low bigint,
    high bigint,
    last_updated timestamp default current_timestamp not null,
    created_at timestamp default current_timestamp not null
);

create table if not exists topic_configuration (
    id int generated always as identity primary key,
    topic int references topic (id),
    name text not null,
    unique (topic, name),
    value text,
    last_updated timestamp default current_timestamp not null,
    created_at timestamp default current_timestamp not null
);

create
or replace view v_topic_configuration as
select
    c.name as cluster,
    t.name as topic,
    tc.name as name,
    tc.value as value,
    tc.created_at as created_at,
    tc.last_updated as last_updated
from
    cluster c
    join topic t on t.cluster = c.id
    join topic_configuration tc on tc.topic = t.id;

create table if not exists record (
    id bigint generated always as identity primary key,
    topition int references topition (id),
    offset_id bigint not null,
    unique (topition, offset_id),
    attributes smallint,
    producer_id bigint,
    producer_epoch smallint,
    timestamp timestamp,
    k bytea,
    v bytea,
    last_updated timestamp default current_timestamp not null,
    created_at timestamp default current_timestamp not null
);

create
or replace view v_record as
select
    c.name as cluster,
    t.name as topic,
    tp.partition as partition,
    r.offset_id,
    r.producer_id,
    r.producer_epoch,
    r.timestamp
from
    cluster c
    join topic t on t.cluster = c.id
    join topition tp on tp.topic = t.id
    join record r on r.topition = tp.id
order by
    c.name,
    t.name,
    tp.partition,
    r.offset_id;

create table if not exists header (
    id bigint generated always as identity primary key,
    record int references record (id),
    k bytea,
    unique (record, k),
    v bytea,
    last_updated timestamp default current_timestamp not null,
    created_at timestamp default current_timestamp not null
);

create table if not exists consumer_group (
    id int generated always as identity primary key,
    cluster int references cluster (id) not null,
    name text not null,
    unique (cluster, name),
    last_updated timestamp default current_timestamp not null,
    created_at timestamp default current_timestamp not null
);

create
or replace view v_consumer_group as
select
    c.name as cluster,
    cg.name as consumer_group
from
    cluster c
    join consumer_group cg on cg.cluster = c.id;

create table if not exists consumer_group_detail (
    id int generated always as identity primary key,
    consumer_group int references consumer_group (id),
    unique (consumer_group),
    e_tag uuid not null,
    detail json not null,
    last_updated timestamp default current_timestamp not null,
    created_at timestamp default current_timestamp not null
);

create
or replace view v_consumer_group_detail as
select
    c.name as cluster,
    cg.name as consumer_group,
    cgd.e_tag as e_tag,
<<<<<<< HEAD
    cgd.detail - > 'generation_id' as generation_id,
    cgd.detail - > 'rebalance_timeout_ms' as rebalance_timeout_ms,
    cgd.detail - > 'session_timeout_ms' as session_timeout_ms,
    cgd.detail - > 'skip_assignment' as skip_assignment,
    array(
        select
            json_object_keys (cgd.detail - > 'members')
=======
    json_object_field (cgd.detail, 'generation_id') as generation_id,
    json_object_field (cgd.detail, 'rebalance_timeout_ms') as rebalance_timeout_ms,
    json_object_field (cgd.detail, 'session_timeout_ms') as session_timeout_ms,
    json_object_field (cgd.detail, 'skip_assignment') as skip_assignment,
    array(
        select
            json_object_keys (json_object_field (cgd.detail, 'members'))
>>>>>>> 795ec433
    ) as members
from
    cluster c
    join consumer_group cg on cg.cluster = c.id
    join consumer_group_detail cgd on cgd.consumer_group = cg.id;

create table if not exists consumer_offset (
    id int generated always as identity primary key,
    consumer_group int references consumer_group (id),
    topition int references topition (id),
    unique (consumer_group, topition),
    committed_offset bigint,
    leader_epoch int,
    timestamp timestamp,
    metadata text,
    last_updated timestamp default current_timestamp not null,
    created_at timestamp default current_timestamp not null
);

create
or replace view v_consumer_offset as
select
    c.name as cluster,
    cg.name as consumer_group,
    t.name as topic,
    tp.partition as partition,
    co.committed_offset as committed_offset,
    co.leader_epoch as leader_epoch,
    co.timestamp as timestamp,
    co.metadata as metadata
from
    cluster c
    join consumer_group cg on cg.cluster = c.id
    join topic t on t.cluster = c.id
    join topition tp on tp.topic = t.id
    join consumer_offset co on co.consumer_group = cg.id
    and co.topition = tp.id;

-- non transactional idempotent producer
--
create table if not exists producer (
    id bigint generated by default as identity primary key,
    cluster int references cluster (id) not null,
    last_updated timestamp default current_timestamp not null,
    created_at timestamp default current_timestamp not null
);

create table if not exists producer_epoch (
    id int generated by default as identity primary key,
    producer bigint references producer (id),
    epoch smallint default 0 not null,
    unique (producer, epoch),
    last_updated timestamp default current_timestamp not null,
    created_at timestamp default current_timestamp not null
);

create
or replace view v_producer_epoch as
select
    c.name as cluster,
    p.id as producer_id,
    pe.epoch as producer_epoch
from
    cluster c
    join producer p on p.cluster = c.id
    join producer_epoch pe on pe.producer = p.id;

create table if not exists producer_detail (
    id bigint generated by default as identity primary key,
    producer_epoch int references producer_epoch (id),
    topition int references topition (id),
    unique (producer_epoch, topition),
    sequence int default 0 not null,
    last_updated timestamp default current_timestamp not null,
    created_at timestamp default current_timestamp not null
);

create
or replace view v_producer_detail as
select
    c.name as cluster,
    p.id as producer_id,
    pe.epoch as producer_epoch,
    t.name as topic,
    tp.partition as partition,
    pd.sequence as sequence
from
    cluster c
    join producer p on p.cluster = c.id
    join producer_epoch pe on pe.producer = p.id
    join topic t on t.cluster = c.id
    join topition tp on tp.topic = t.id
    join producer_detail pd on pd.producer_epoch = pe.id
    and pd.topition = tp.id;

-- transactional, including idempotent producer
--
create table if not exists txn (
    id bigint generated always as identity primary key,
    cluster int references cluster (id),
    name text,
    unique (cluster, name),
    producer bigint references producer (id),
    last_updated timestamp default current_timestamp not null,
    created_at timestamp default current_timestamp not null
);

create
or replace view v_txn as
select
    c.name as cluster,
    txn.name as txn
from
    cluster c
    join txn on txn.cluster = c.id;

create table if not exists txn_detail (
    id bigint generated always as identity primary key,
    transaction bigint references txn (id),
    producer_epoch int references producer_epoch (id),
    unique (transaction, producer_epoch),
    transaction_timeout_ms int not null,
    -- AddPartitionsToTxnRequest:
    -- If this is the first partition added to the transaction,
    -- the coordinator will also start the transaction timer
    started_at timestamp,
    -- BEGIN, PREPARE_COMMIT, PREPARE_ABORT, COMMITTED or ABORTED
    --
    status text,
    last_updated timestamp default current_timestamp not null,
    created_at timestamp default current_timestamp not null
);

create
or replace view v_txn_detail as
select
    txn_d.id as id,
    c.name as cluster,
    txn.name as txn,
    p.id as producer_id,
    pe.epoch as producer_epoch,
    t.name as topic,
    tp.partition as partition,
    pd.sequence as sequence,
    txn_d.transaction_timeout_ms as transaction_timeout_ms,
    txn_d.started_at as started_at,
    txn_d.status as status
from
    cluster c
    join txn on txn.cluster = c.id
    join producer p on p.cluster = c.id
    join producer_epoch pe on pe.producer = p.id
    join topic t on t.cluster = c.id
    join topition tp on tp.topic = t.id
    join producer_detail pd on pd.producer_epoch = pe.id
    and pd.topition = tp.id
    join txn_detail txn_d on txn_d.transaction = txn.id
    and txn_d.producer_epoch = pe.id;

-- AddPartitionsToTxnRequest
--
create table if not exists txn_topition (
    id int generated always as identity primary key,
    txn_detail int references txn_detail (id),
    topition int references topition (id),
    unique (txn_detail, topition),
    last_updated timestamp default current_timestamp not null,
    created_at timestamp default current_timestamp not null
);

create
or replace view v_txn_topition as
select
    c.name as cluster,
    txn.name as txn,
    p.id as producer_id,
    pe.epoch as producer_epoch,
    t.name as topic,
    tp.partition as partition
from
    cluster c
    join producer p on p.cluster = c.id
    join producer_epoch pe on pe.producer = p.id
    join topic t on t.cluster = c.id
    join topition tp on tp.topic = t.id
    join txn on txn.cluster = c.id
    and txn.producer = p.id
    join txn_detail txn_d on txn_d.transaction = txn.id
    and txn_d.producer_epoch = pe.id
    join txn_topition txn_tp on txn_tp.txn_detail = txn_d.id
    and txn_tp.topition = tp.id;

create table if not exists txn_produce_offset (
    id int generated always as identity primary key,
    txn_topition int references txn_topition (id),
    unique (txn_topition),
    offset_start bigint,
    offset_end bigint,
    last_updated timestamp default current_timestamp not null,
    created_at timestamp default current_timestamp not null
);

create
or replace view v_txn_produce_offset as
select
    c.name as cluster,
    p.id producer_id,
    pe.epoch as producer_epoch,
    txn.name as txn,
    txn_d.status as status,
    t.name as topic,
    tp.partition as partition,
    txn_po.offset_start as offset_start,
    txn_po.offset_end as offset_end
from
    cluster c
    join topic t on t.cluster = c.id
    join producer p on p.cluster = c.id
    join producer_epoch pe on pe.producer = pe.id
    join txn on txn.cluster = c.id
    and txn.producer = p.id
    join txn_detail txn_d on txn_d.transaction = txn.id
    and txn_d.producer_epoch = pe.id
    join txn_topition txn_tp on txn_tp.txn_detail = txn_d.id
    join txn_produce_offset txn_po on txn_po.txn_topition = txn_tp.id
    join topition tp on tp.topic = t.id
    and txn_tp.topition = tp.id
order by
    c.name,
    txn.name,
    t.name,
    tp.partition,
    p.id,
    pe.epoch;

create table if not exists txn_offset_commit (
    id int generated always as identity primary key,
    txn_detail int references txn_detail (id),
    consumer_group int references consumer_group (id),
    unique (txn_detail, consumer_group),
    generation_id int,
    member_id text,
    last_updated timestamp default current_timestamp not null,
    created_at timestamp default current_timestamp not null
);

create table if not exists txn_offset_commit_tp (
    id int generated always as identity primary key,
    offset_commit int references txn_offset_commit (id),
    topition int references topition (id),
    unique (offset_commit, topition),
    committed_offset bigint,
    leader_epoch int,
    metadata text,
    last_updated timestamp default current_timestamp not null,
    created_at timestamp default current_timestamp not null
);

create
or replace view v_txn_consumer_offset_tp as
select
    c.name as cluster,
    p.id as producer_id,
    pe.epoch as producer_epoch,
    txn.name as txn,
    t.name as topic,
    tp.partition as partition,
    txn_oc_tp.committed_offset as committed_offset,
    txn_oc_tp.leader_epoch,
    txn_oc_tp.created_at,
    txn_oc_tp.metadata
from
    cluster c
    join consumer_group cg on cg.cluster = c.id
    join producer p on p.cluster = c.id
    join producer_epoch pe on pe.producer = pe.id
    join txn on txn.cluster = c.id
    and txn.producer = p.id
    join txn_detail txn_d on txn_d.transaction = txn.id
    and txn_d.producer_epoch = pe.id
    join topic t on t.cluster = c.id
    join topition tp on tp.topic = t.id
    join txn_offset_commit txn_oc on txn_oc.txn_detail = txn_d.id
    and txn_oc.consumer_group = cg.id
    join txn_offset_commit_tp txn_oc_tp on txn_oc_tp.offset_commit = txn_oc.id
    and txn_oc_tp.topition = tp.id
order by
    c.name,
    txn.name,
    t.name,
    tp.partition,
    p.id,
    pe.epoch;

create
or replace view v_watermark as
with
    stable as (
        select
            t.id as topic,
            tp.id as topition,
            min(txn_po.offset_start) as
        offset
        from
            cluster c
            join topic t on t.cluster = c.id
            join topition tp on tp.topic = t.id
            join txn on txn.cluster = c.id
            join txn_detail txn_d on txn_d.transaction = txn.id
            join txn_topition txn_tp on txn_tp.txn_detail = txn_d.id
            and txn_tp.topition = tp.id
            join txn_produce_offset txn_po on txn_po.txn_topition = txn_tp.id
        where
            txn_d.status = 'PREPARE_COMMIT'
            or txn_d.status = 'PREPARE_ABORT'
            or txn_d.status = 'BEGIN'
        group by
            t.id,
            tp.id
    )
select
    c.name as cluster,
    t.name as topic,
    tp.partition as partition,
    coalesce(w.low, 0) as low,
    coalesce(s.offset, coalesce(w.high, 0)) as stable,
    coalesce(w.high, 0) as high
from
    cluster c
    join topic t on t.cluster = c.id
    join topition tp on tp.topic = t.id
    left join watermark w on w.topition = tp.id
    left join stable s on s.topic = t.id
    and s.topition = tp.id
order by
    c.name,
    t.name,
    tp.partition;

commit;<|MERGE_RESOLUTION|>--- conflicted
+++ resolved
@@ -183,15 +183,6 @@
     c.name as cluster,
     cg.name as consumer_group,
     cgd.e_tag as e_tag,
-<<<<<<< HEAD
-    cgd.detail - > 'generation_id' as generation_id,
-    cgd.detail - > 'rebalance_timeout_ms' as rebalance_timeout_ms,
-    cgd.detail - > 'session_timeout_ms' as session_timeout_ms,
-    cgd.detail - > 'skip_assignment' as skip_assignment,
-    array(
-        select
-            json_object_keys (cgd.detail - > 'members')
-=======
     json_object_field (cgd.detail, 'generation_id') as generation_id,
     json_object_field (cgd.detail, 'rebalance_timeout_ms') as rebalance_timeout_ms,
     json_object_field (cgd.detail, 'session_timeout_ms') as session_timeout_ms,
@@ -199,7 +190,6 @@
     array(
         select
             json_object_keys (json_object_field (cgd.detail, 'members'))
->>>>>>> 795ec433
     ) as members
 from
     cluster c
