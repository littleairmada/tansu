// Copyright ⓒ 2024 Peter Morgan <peter.james.morgan@gmail.com>
//
// This program is free software: you can redistribute it and/or modify
// it under the terms of the GNU Affero General Public License as
// published by the Free Software Foundation, either version 3 of the
// License, or (at your option) any later version.
//
// This program is distributed in the hope that it will be useful,
// but WITHOUT ANY WARRANTY; without even the implied warranty of
// MERCHANTABILITY or FITNESS FOR A PARTICULAR PURPOSE.  See the
// GNU Affero General Public License for more details.
//
// You should have received a copy of the GNU Affero General Public License
// along with this program.  If not, see <https://www.gnu.org/licenses/>.

pub mod api_versions;
pub mod create_topic;
pub mod delete_records;
pub mod describe_cluster;
pub mod describe_configs;
pub mod fetch;
pub mod find_coordinator;
pub mod group;
pub mod init_producer_id;
pub mod list_offsets;
pub mod list_partition_reassignments;
pub mod metadata;
pub mod produce;
pub mod telemetry;
pub mod txn;

use crate::{
<<<<<<< HEAD
    command::{Command, Request},
    coordinator::group::Coordinator,
    raft::Applicator,
=======
    coordinator::group::{Coordinator, OffsetCommit},
>>>>>>> 94a80bc3
    Error, Result,
};
use api_versions::ApiVersionsRequest;
use create_topic::CreateTopic;
use delete_records::DeleteRecordsRequest;
use describe_cluster::DescribeClusterRequest;
use describe_configs::DescribeConfigsRequest;
use fetch::FetchRequest;
use find_coordinator::FindCoordinatorRequest;
use init_producer_id::InitProducerIdRequest;
use list_offsets::ListOffsetsRequest;
use list_partition_reassignments::ListPartitionReassignmentsRequest;
use metadata::MetadataRequest;
use produce::ProduceRequest;
use std::io::ErrorKind;
use tansu_kafka_sans_io::{broker_registration_request::Listener, Body, Frame, Header};
use tansu_storage::{BrokerRegistationRequest, Storage};
use telemetry::GetTelemetrySubscriptionsRequest;
use tokio::{
    io::{AsyncReadExt, AsyncWriteExt},
    net::{TcpListener, TcpStream},
};
use tracing::{debug, error, info};
use txn::{add_offsets::AddOffsets, add_partitions::AddPartitions};
use url::Url;
use uuid::Uuid;

#[derive(Clone, Debug)]
pub struct Broker<G, S> {
    node_id: i32,
    cluster_id: String,
    incarnation_id: Uuid,
    #[allow(dead_code)]
    // context: Raft,
    // applicator: Applicator,
    listener: Url,
    advertised_listener: Url,
    #[allow(dead_code)]
    rack: Option<String>,
    storage: S,
    groups: G,
}

impl<G, S> Broker<G, S>
where
    G: Coordinator,
    S: Storage + Clone + 'static,
{
    #[allow(clippy::too_many_arguments)]
    pub fn new(
        node_id: i32,
        cluster_id: &str,
        listener: Url,
        advertised_listener: Url,
        rack: Option<String>,
        storage: S,
        groups: G,
    ) -> Self {
        let incarnation_id = Uuid::new_v4();

        Self {
            node_id,
            cluster_id: cluster_id.to_owned(),
            incarnation_id,
            listener,
            advertised_listener,
            rack,
            storage,
            groups,
        }
    }

    pub async fn serve(&mut self) -> Result<()> {
        self.register().await?;
        self.listen().await
    }

    pub async fn register(&mut self) -> Result<()> {
        self.storage
            .register_broker(BrokerRegistationRequest {
                broker_id: self.node_id,
                cluster_id: self.cluster_id.clone(),
                incarnation_id: self.incarnation_id,
                listeners: [Listener {
                    name: "broker".into(),
                    host: self
                        .advertised_listener
                        .host_str()
                        .unwrap_or("localhost")
                        .to_owned(),
                    port: self.advertised_listener.port().unwrap_or(9092),
                    security_protocol: 0,
                }]
                .into(),
                features: [].into(),
                rack: None,
            })
            .await
            .map_err(Into::into)
    }

    pub async fn listen(&self) -> Result<()> {
        debug!("listener: {}", self.listener.as_str());

        let listener = TcpListener::bind(format!(
            "{}:{}",
            self.listener.host_str().unwrap_or("0.0.0.0"),
            self.listener.port().unwrap_or(9092)
        ))
        .await?;

        loop {
            let (stream, addr) = listener.accept().await?;
            debug!(?addr);

            let mut broker = self.clone();

            _ = tokio::spawn(async move {
                match broker.stream_handler(stream).await {
                    Err(ref error @ Error::Io(ref io)) if io.kind() == ErrorKind::UnexpectedEof => {
                        info!(?error);
                    }

                    Err(error) => {
                        error!(?error);
                    }

                    Ok(_) => {}
                }
            });
        }
    }

    async fn stream_handler(&mut self, mut stream: TcpStream) -> Result<()> {
        debug!(?stream);

        let mut size = [0u8; 4];

        loop {
            _ = stream
                .read_exact(&mut size)
                .await
                .inspect_err(|error| match error.kind() {
                    ErrorKind::UnexpectedEof => {
                        info!(?error);
                    }

                    _ => error!(?error),
                })?;

            if i32::from_be_bytes(size) == 0 {
                info!("empty read!");
                continue;
            }

            let mut request: Vec<u8> = vec![0u8; i32::from_be_bytes(size) as usize + size.len()];
            request[0..4].copy_from_slice(&size[..]);

            _ = stream
                .read_exact(&mut request[4..])
                .await
                .inspect_err(|error| error!(?size, ?request, ?error))?;
            debug!(?request);

            let response = self
                .process_request(&request)
                .await
                .inspect_err(|error| error!(?request, ?error))?;
            debug!(?response);

            stream
                .write_all(&response)
                .await
                .inspect_err(|error| error!(?request, ?response, ?error))?;
        }
    }

    async fn process_request(&mut self, input: &[u8]) -> Result<Vec<u8>> {
        match Frame::request_from_bytes(input)? {
            Frame {
                header:
                    Header::Request {
                        api_key,
                        api_version,
                        correlation_id,
                        client_id,
                        ..
                    },
                body,
                ..
            } => {
                debug!(?api_key, ?api_version, ?correlation_id);
                let body = self
                    .response_for(client_id.as_deref(), body, correlation_id)
                    .await
                    .inspect_err(|err| error!(?err))?;
                debug!(?body, ?correlation_id);
                Frame::response(
                    Header::Response { correlation_id },
                    body,
                    api_key,
                    api_version,
                )
                .inspect_err(|err| error!(?err))
                .map_err(Into::into)
            }

            _ => unimplemented!(),
        }
    }

    pub async fn response_for(
        &mut self,
        client_id: Option<&str>,
        body: Body,
        correlation_id: i32,
    ) -> Result<Body> {
        debug!(?body, ?correlation_id);

        match body {
            Body::ApiVersionsRequest {
                client_software_name,
                client_software_version,
            } => {
                debug!(?client_software_name, ?client_software_version,);

                let api_versions = ApiVersionsRequest;
                Ok(api_versions.response(
                    client_software_name.as_deref(),
                    client_software_version.as_deref(),
                ))
            }

            Body::CreateTopicsRequest {
                validate_only,
                topics,
                ..
            } => {
                debug!(?validate_only, ?topics);
                CreateTopic::with_storage(self.storage.clone())
                    .request(topics, validate_only.unwrap_or(false))
                    .await
            }

            Body::DeleteRecordsRequest { topics, .. } => {
                debug!(?topics);

                DeleteRecordsRequest::with_storage(self.storage.clone())
                    .request(topics.as_deref().unwrap_or(&[]))
                    .await
            }

            Body::DescribeClusterRequest {
                include_cluster_authorized_operations,
                endpoint_type,
            } => {
                debug!(?include_cluster_authorized_operations, ?endpoint_type);

                DescribeClusterRequest {
                    cluster_id: self.cluster_id.clone(),
                    storage: self.storage.clone(),
                }
                .response(include_cluster_authorized_operations, endpoint_type)
                .await
            }

            Body::DescribeConfigsRequest {
                resources,
                include_synonyms,
                include_documentation,
            } => {
                debug!(?resources, ?include_synonyms, ?include_documentation,);

                DescribeConfigsRequest::with_storage(self.storage.clone())
                    .response(
                        resources.as_deref(),
                        include_synonyms,
                        include_documentation,
                    )
                    .await
            }

            Body::FetchRequest {
                max_wait_ms,
                min_bytes,
                max_bytes,
                isolation_level,
                topics,
                ..
            } => {
                debug!(
                    ?max_wait_ms,
                    ?min_bytes,
                    ?max_bytes,
                    ?isolation_level,
                    ?topics,
                );

                FetchRequest::with_storage(self.storage.clone())
                    .response(
                        max_wait_ms,
                        min_bytes,
                        max_bytes,
                        isolation_level,
                        topics.as_deref(),
                    )
                    .await
                    .inspect(|r| debug!(?r))
                    .inspect_err(|error| error!(?error))
            }

            Body::FindCoordinatorRequest {
                key,
                key_type,
                coordinator_keys,
            } => {
                debug!(?key, ?key_type, ?coordinator_keys);

                let find_coordinator = FindCoordinatorRequest;

                Ok(find_coordinator.response(
                    key.as_deref(),
                    key_type,
                    coordinator_keys.as_deref(),
                    self.node_id,
                    &self.advertised_listener,
                ))
            }

            Body::GetTelemetrySubscriptionsRequest { client_instance_id } => {
                debug!(?client_instance_id);
                let get_telemetry_subscriptions = GetTelemetrySubscriptionsRequest;
                Ok(get_telemetry_subscriptions.response(client_instance_id))
            }

            Body::HeartbeatRequest {
                group_id,
                generation_id,
                member_id,
                group_instance_id,
            } => {
                debug!(?group_id, ?generation_id, ?member_id, ?group_instance_id,);

                self.groups
                    .heartbeat(
                        &group_id,
                        generation_id,
                        &member_id,
                        group_instance_id.as_deref(),
                    )
                    .await
            }

            Body::InitProducerIdRequest {
                transactional_id,
                transaction_timeout_ms,
                producer_id,
                producer_epoch,
            } => {
                debug!(
                    ?transactional_id,
                    ?transaction_timeout_ms,
                    ?producer_id,
                    ?producer_epoch,
                );

                let init_producer_id = InitProducerIdRequest;
                Ok(init_producer_id.response(
                    transactional_id.as_deref(),
                    transaction_timeout_ms,
                    producer_id,
                    producer_epoch,
                ))
            }

            Body::JoinGroupRequest {
                group_id,
                session_timeout_ms,
                rebalance_timeout_ms,
                member_id,
                group_instance_id,
                protocol_type,
                protocols,
                reason,
            } => {
                debug!(
                    ?group_id,
                    ?session_timeout_ms,
                    ?rebalance_timeout_ms,
                    ?member_id,
                    ?group_instance_id,
                    ?protocol_type,
                    ?protocols,
                    ?reason,
                );

                self.groups
                    .join(
                        client_id,
                        &group_id,
                        session_timeout_ms,
                        rebalance_timeout_ms,
                        &member_id,
                        group_instance_id.as_deref(),
                        &protocol_type,
                        protocols.as_deref(),
                        reason.as_deref(),
                    )
                    .await
            }

            Body::LeaveGroupRequest {
                group_id,
                member_id,
                members,
            } => {
                debug!(?group_id, ?member_id, ?members);

                self.groups
                    .leave(&group_id, member_id.as_deref(), members.as_deref())
                    .await
            }

            Body::ListOffsetsRequest {
                replica_id,
                isolation_level,
                topics,
            } => {
                debug!(?replica_id, ?isolation_level, ?topics);

                ListOffsetsRequest::with_storage(self.storage.clone())
                    .response(replica_id, isolation_level, topics.as_deref())
                    .await
            }

            Body::ListPartitionReassignmentsRequest { topics, .. } => {
                debug!(?topics);

                ListPartitionReassignmentsRequest::with_storage(self.storage.clone())
                    .response(topics.as_deref())
                    .await
            }

            Body::MetadataRequest { topics, .. } => {
                debug!(?topics);
                MetadataRequest::with_storage(self.storage.clone())
                    .response(topics)
                    .await
            }

            Body::OffsetCommitRequest {
                group_id,
                generation_id_or_member_epoch,
                member_id,
                group_instance_id,
                retention_time_ms,
                topics,
            } => {
                debug!(
                    ?group_id,
                    ?generation_id_or_member_epoch,
                    ?member_id,
                    ?group_instance_id,
                    ?retention_time_ms,
                    ?topics
                );

                let detail = crate::coordinator::group::OffsetCommit {
                    group_id: group_id.as_str(),
                    generation_id_or_member_epoch,
                    member_id: member_id.as_deref(),
                    group_instance_id: group_instance_id.as_deref(),
                    retention_time_ms,
                    topics: topics.as_deref(),
                };

                self.groups.offset_commit(detail).await
            }

            Body::OffsetFetchRequest {
                group_id,
                topics,
                groups,
                require_stable,
            } => {
                debug!(?group_id, ?topics, ?groups, ?require_stable);
                self.groups
                    .offset_fetch(
                        group_id.as_deref(),
                        topics.as_deref(),
                        groups.as_deref(),
                        require_stable,
                    )
                    .await
            }

            Body::ProduceRequest {
                transactional_id,
                acks,
                timeout_ms,
                topic_data,
            } => {
                debug!(?transactional_id, ?acks, ?timeout_ms, ?topic_data);
                ProduceRequest::with_storage(self.storage.clone())
                    .response(transactional_id, acks, timeout_ms, topic_data)
                    .await
            }

            Body::SyncGroupRequest {
                group_id,
                generation_id,
                member_id,
                group_instance_id,
                protocol_type,
                protocol_name,
                assignments,
            } => {
                self.groups
                    .sync(
                        &group_id,
                        generation_id,
                        &member_id,
                        group_instance_id.as_deref(),
                        protocol_type.as_deref(),
                        protocol_name.as_deref(),
                        assignments.as_deref(),
                    )
                    .await
            }

            Body::AddOffsetsToTxnRequest {
                transactional_id,
                producer_id,
                producer_epoch,
                group_id,
            } => {
                debug!(?transactional_id, ?producer_id, ?producer_epoch, ?group_id);

                AddOffsets::with_storage(self.storage.clone())
                    .response(
                        transactional_id.as_str(),
                        producer_id,
                        producer_epoch,
                        group_id.as_str(),
                    )
                    .await
            }

            Body::AddPartitionsToTxnRequest {
                transactions,
                v_3_and_below_transactional_id,
                v_3_and_below_producer_id,
                v_3_and_below_producer_epoch,
                v_3_and_below_topics,
            } => {
                debug!(
                    ?transactions,
                    ?v_3_and_below_transactional_id,
                    ?v_3_and_below_producer_id,
                    ?v_3_and_below_producer_epoch,
                    ?v_3_and_below_topics
                );

                AddPartitions::with_storage(self.storage.clone())
                    .response(
                        transactions,
                        v_3_and_below_transactional_id,
                        v_3_and_below_producer_id,
                        v_3_and_below_producer_epoch,
                        v_3_and_below_topics,
                    )
                    .await
            }

            Body::TxnOffsetCommitRequest {
                transactional_id,
                group_id,
                producer_id,
                producer_epoch,
                generation_id,
                member_id,
                group_instance_id,
                topics,
            } => {
                debug!(
                    ?transactional_id,
                    ?group_id,
                    ?producer_id,
                    ?producer_epoch,
                    ?generation_id,
                    ?member_id,
                    ?group_instance_id,
                    ?topics,
                );

                txn::offset_commit::OffsetCommit::with_storage(self.storage.clone())
                    .response(
                        transactional_id.as_str(),
                        group_id.as_str(),
                        producer_id,
                        producer_epoch,
                        generation_id,
                        member_id,
                        group_instance_id,
                        topics,
                    )
                    .await
            }

            request => {
                error!(?request);
                unimplemented!("{request:?}")
            }
        }
    }
}<|MERGE_RESOLUTION|>--- conflicted
+++ resolved
@@ -29,16 +29,7 @@
 pub mod telemetry;
 pub mod txn;
 
-use crate::{
-<<<<<<< HEAD
-    command::{Command, Request},
-    coordinator::group::Coordinator,
-    raft::Applicator,
-=======
-    coordinator::group::{Coordinator, OffsetCommit},
->>>>>>> 94a80bc3
-    Error, Result,
-};
+use crate::{coordinator::group::Coordinator, Error, Result};
 use api_versions::ApiVersionsRequest;
 use create_topic::CreateTopic;
 use delete_records::DeleteRecordsRequest;
