--- conflicted
+++ resolved
@@ -37,20 +37,7 @@
     #[arg(long, env = "CLUSTER_ID")]
     kafka_cluster_id: String,
 
-<<<<<<< HEAD
-    #[arg(long, default_value = "tcp://[::]:9092")]
-    kafka_listener_url: Url,
-
-    #[arg(long, default_value = "tcp://localhost:9092")]
-    kafka_advertised_listener_url: Url,
-
-    #[arg(long, default_value = "postgres://postgres:postgres@localhost")]
-    storage_engine: Url,
-
-    #[arg(long)]
-    schema_registry: Option<Url>,
-=======
-    #[arg(long, env = "LISTENER_URL", default_value = "tcp://0.0.0.0:9092")]
+    #[arg(long, env = "LISTENER_URL", default_value = "tcp://[::]:9092")]
     kafka_listener_url: EnvVarExp<Url>,
 
     #[arg(
@@ -79,7 +66,6 @@
 
     #[arg(long, env = "TRACING_FORMAT", default_value = "text")]
     tracing_format: TracingFormat,
->>>>>>> c0e33a54
 }
 
 #[tokio::main]
