// Copyright ⓒ 2024-2025 Peter Morgan <peter.james.morgan@gmail.com>
//
// This program is free software: you can redistribute it and/or modify
// it under the terms of the GNU Affero General Public License as
// published by the Free Software Foundation, either version 3 of the
// License, or (at your option) any later version.
//
// This program is distributed in the hope that it will be useful,
// but WITHOUT ANY WARRANTY; without even the implied warranty of
// MERCHANTABILITY or FITNESS FOR A PARTICULAR PURPOSE.  See the
// GNU Affero General Public License for more details.
//
// You should have received a copy of the GNU Affero General Public License
// along with this program.  If not, see <https://www.gnu.org/licenses/>.

use crate::{AsArrow, Error, Result, Validator};
use arrow_schema::{DataType, Field, Fields};
use bytes::Bytes;
use serde_json::Value;
use tansu_kafka_sans_io::{ErrorCode, record::inflated::Batch};
use tracing::{debug, warn};

<<<<<<< HEAD
#[derive(Debug)]
=======
#[derive(Debug, Default)]
>>>>>>> 03ac77b7
pub(crate) struct Schema {
    key: Option<jsonschema::Validator>,
    value: Option<jsonschema::Validator>,
}

fn validate(validator: Option<&jsonschema::Validator>, encoded: Option<Bytes>) -> Result<()> {
    debug!(validator = ?validator, ?encoded);

    validator
        .map_or(Ok(()), |validator| {
            encoded.map_or(Err(Error::Api(ErrorCode::InvalidRecord)), |encoded| {
                serde_json::from_reader(&encoded[..])
                    .map_err(|err| {
                        warn!(?err, ?encoded);
                        Error::Api(ErrorCode::InvalidRecord)
                    })
                    .inspect(|instance| debug!(?instance))
                    .and_then(|instance| {
                        validator
                            .validate(&instance)
                            .inspect_err(|err| warn!(?err, ?validator, %instance))
                            .map_err(|_err| Error::Api(ErrorCode::InvalidRecord))
                    })
            })
        })
        .inspect(|r| debug!(?r))
        .inspect_err(|err| warn!(?err))
}

impl TryFrom<Bytes> for Schema {
    type Error = Error;

    fn try_from(encoded: Bytes) -> Result<Self, Self::Error> {
        serde_json::from_slice::<Value>(&encoded[..])
            .map_err(Into::into)
            .map(|schema| {
                schema.get("properties").map_or(
                    Self {
                        key: None,
                        value: None,
                    },
                    |properties| Self {
                        key: properties
                            .get("key")
                            .and_then(|schema| jsonschema::validator_for(schema).ok()),

                        value: properties
                            .get("value")
                            .and_then(|schema| jsonschema::validator_for(schema).ok()),
                    },
                )
            })
    }
}

impl Validator for Schema {
    fn validate(&self, batch: &Batch) -> Result<()> {
        debug!(?batch);

        for record in &batch.records {
            debug!(?record);

            validate(self.key.as_ref(), record.key.clone())
                .and(validate(self.value.as_ref(), record.value.clone()))?
        }

        Ok(())
    }
}

fn common_numeric_data_type(data_types: &[DataType]) -> Vec<DataType> {
    let mut result = vec![];

    if data_types.contains(&DataType::Float64) {
        result.push(DataType::Float64)
    } else if data_types.contains(&DataType::Int64) {
        result.push(DataType::Int64)
    } else if data_types.contains(&DataType::UInt64) {
        result.push(DataType::UInt64)
    }

    for data_type in data_types {
        if data_type == &DataType::Float64
            || data_type == &DataType::Int64
            || data_type == &DataType::UInt64
        {
            continue;
        }

        result.push(data_type.to_owned());
    }

    result.sort();
    result.dedup();
    result
}

fn common_struct_type(data_types: &[DataType]) -> Vec<DataType> {
    let _ = data_types
        .iter()
        .filter(|data_type| matches!(data_type, DataType::Struct(_)));

    vec![]
}

fn common_data_type(types: &[DataType]) -> Result<DataType> {
    match common_numeric_data_type(types).as_slice() {
        [data_type] => Ok(data_type.to_owned()),

        [DataType::Null, data_type] => Ok(data_type.to_owned()),
        [data_type, DataType::Null] => Ok(data_type.to_owned()),

        [DataType::UInt64, DataType::Int64] => Ok(DataType::Int64),
        [DataType::Int64, DataType::UInt64] => Ok(DataType::Int64),

        [data_type, DataType::Float64]
            if data_type == &DataType::Int64 || data_type == &DataType::UInt64 =>
        {
            Ok(DataType::Float64)
        }
        [DataType::Float64, data_type]
            if data_type == &DataType::Int64 || data_type == &DataType::UInt64 =>
        {
            Ok(DataType::Float64)
        }

        [DataType::Float64, dt1, dt2]
            if (dt1 == &DataType::Int64 || dt1 == &DataType::UInt64)
                && (dt2 == &DataType::Int64 || dt2 == &DataType::UInt64) =>
        {
            Ok(DataType::Float64)
        }

        [dt1, DataType::Float64, dt2]
            if (dt1 == &DataType::Int64 || dt1 == &DataType::UInt64)
                && (dt2 == &DataType::Int64 || dt2 == &DataType::UInt64) =>
        {
            Ok(DataType::Float64)
        }
        [dt1, dt2, DataType::Float64]
            if (dt1 == &DataType::Int64 || dt1 == &DataType::UInt64)
                && (dt2 == &DataType::Int64 || dt2 == &DataType::UInt64) =>
        {
            Ok(DataType::Float64)
        }

        otherwise => Err(Error::NoCommonType(
            otherwise
                .iter()
                .map(|data_type| data_type.to_owned())
                .collect(),
        )),
    }
}

fn sort_dedup(mut input: Vec<DataType>) -> Vec<DataType> {
    input.sort();
    input.dedup();
    input
}

fn value_data_type(value: &Value) -> Result<DataType> {
    match value {
        Value::Null => Ok(DataType::Null),

        Value::Bool(_) => Ok(DataType::Boolean),

        Value::Number(number) => {
            if number.is_u64() {
                Ok(DataType::UInt64)
            } else if number.is_i64() {
                Ok(DataType::Int64)
            } else {
                Ok(DataType::Float64)
            }
        }

        Value::String(_) => Ok(DataType::Utf8),

        Value::Array(values) => values
            .iter()
            .try_fold(Vec::new(), |mut acc, value| {
                value_data_type(value).map(|data_type| {
                    acc.push(data_type);
                    acc
                })
            })
            .map(sort_dedup)
            .and_then(|data_types| common_data_type(data_types.as_slice()))
            .map(|item| DataType::new_list(item, false)),

        Value::Object(map) => map
            .iter()
            .try_fold(Vec::new(), |mut acc, (name, value)| {
                value_data_type(value).map(|data_type| {
                    acc.push(arrow_schema::Field::new(name.to_owned(), data_type, true));
                    acc
                })
            })
            .map(Fields::from_iter)
            .map(DataType::Struct),
    }
}

// fn batch_fields(batch: &Batch) -> Result<Vec<Field>> {
//     for record in &batch.records {
//         if let Some(encoded) = record.key.clone() {
//             match serde_json::from_slice::<Value>(&encoded[..])? {
//                 Value::Null => DataType::Null,
//                 Value::Bool(_) => DataType::Boolean,
//                 Value::Number(number) => {
//                     todo!()
//                 }
//                 Value::String(_) => DataType::Utf8,
//                 Value::Array(values) => todo!(),
//                 Value::Object(map) => todo!(),
//             }
//         }
//     }
//     Ok(vec![])
// }

impl AsArrow for Schema {
    fn as_arrow(&self, batch: &Batch) -> Result<arrow_array::RecordBatch> {
        let key = self.key.as_ref();

        for record in &batch.records {
            if let Some(encoded) = record.key.clone() {
                match serde_json::from_slice::<Value>(&encoded[..])? {
                    Value::Null => todo!(),
                    Value::Bool(_) => todo!(),
                    Value::Number(number) => todo!(),
                    Value::String(_) => todo!(),
                    Value::Array(values) => todo!(),
                    Value::Object(map) => todo!(),
                }
            }
        }

        todo!()
    }
}

#[cfg(test)]
mod tests {
    use crate::Registry;

    use super::*;
    use object_store::{ObjectStore, PutPayload, memory::InMemory, path::Path};
    use serde_json::json;
    use std::{fs::File, sync::Arc, thread};
    use tansu_kafka_sans_io::record::Record;
    use tracing::subscriber::DefaultGuard;
    use tracing_subscriber::EnvFilter;

    fn init_tracing() -> Result<DefaultGuard> {
        Ok(tracing::subscriber::set_default(
            tracing_subscriber::fmt()
                .with_level(true)
                .with_line_number(true)
                .with_thread_names(false)
                .with_env_filter(
                    EnvFilter::from_default_env()
                        .add_directive(format!("{}=debug", env!("CARGO_CRATE_NAME")).parse()?),
                )
                .with_writer(
                    thread::current()
                        .name()
                        .ok_or(Error::Message(String::from("unnamed thread")))
                        .and_then(|name| {
                            File::create(format!("../logs/{}/{name}.log", env!("CARGO_PKG_NAME"),))
                                .map_err(Into::into)
                        })
                        .map(Arc::new)?,
                )
                .finish(),
        ))
    }

    #[tokio::test]
    async fn key_only_invalid_record() -> Result<()> {
        let _guard = init_tracing()?;

        let topic = "def";

        let payload = serde_json::to_vec(&json!({
            "type": "object",
            "properties": {
                "key": {
                    "type": "number"
                },
                "value": {
                    "type": "object",
                    "properties": {
                        "name": {
                            "type": "string",
                        },
                        "email": {
                            "type": "string",
                            "format": "email"
                        }
                    }
                }
            }
        }))
        .map(Bytes::from)
        .map(PutPayload::from)?;

        let object_store = InMemory::new();
        let location = Path::from(format!("{topic}.json"));
        _ = object_store.put(&location, payload).await?;

        let registry = Registry::new(object_store);

        let key = serde_json::to_vec(&json!(12320)).map(Bytes::from)?;

        let batch = Batch::builder()
            .record(Record::builder().key(key.clone().into()))
            .build()?;

        assert!(matches!(
            registry.validate(topic, &batch).await,
            Err(Error::Api(ErrorCode::InvalidRecord))
        ));

        Ok(())
    }

    #[tokio::test]
    async fn value_only_invalid_record() -> Result<()> {
        let _guard = init_tracing()?;

        let topic = "def";

        let payload = serde_json::to_vec(&json!({
            "type": "object",
            "properties": {
                "key": {
                    "type": "number"
                },
                "value": {
                    "type": "object",
                    "properties": {
                        "name": {
                            "type": "string",
                        },
                        "email": {
                            "type": "string",
                            "format": "email"
                        }
                    }
                }
            }
        }))
        .map(Bytes::from)
        .map(PutPayload::from)?;

        let object_store = InMemory::new();
        let location = Path::from(format!("{topic}.json"));
        _ = object_store.put(&location, payload).await?;

        let registry = Registry::new(object_store);

        let value = serde_json::to_vec(&json!({
            "name": "alice",
            "email": "alice@example.com"}))
        .map(Bytes::from)?;

        let batch = Batch::builder()
            .record(Record::builder().value(value.clone().into()))
            .build()?;

        assert!(matches!(
            registry.validate(topic, &batch).await,
            Err(Error::Api(ErrorCode::InvalidRecord))
        ));

        Ok(())
    }

    #[tokio::test]
    async fn key_and_value() -> Result<()> {
        let _guard = init_tracing()?;

        let topic = "def";

        let payload = serde_json::to_vec(&json!({
            "type": "object",
            "properties": {
                "key": {
                    "type": "number"
                },
                "value": {
                    "type": "object",
                    "properties": {
                        "name": {
                            "type": "string",
                        },
                        "email": {
                            "type": "string",
                            "format": "email"
                        }
                    }
                }
            }
        }))
        .map(Bytes::from)
        .map(PutPayload::from)?;

        let object_store = InMemory::new();
        let location = Path::from(format!("{topic}.json"));
        _ = object_store.put(&location, payload).await?;

        let registry = Registry::new(object_store);

        let key = serde_json::to_vec(&json!(12320)).map(Bytes::from)?;

        let value = serde_json::to_vec(&json!({
                "name": "alice",
                "email": "alice@example.com"}))
        .map(Bytes::from)?;

        let batch = Batch::builder()
            .record(
                Record::builder()
                    .key(key.clone().into())
                    .value(value.clone().into()),
            )
            .build()?;

        registry.validate(topic, &batch).await
    }

    #[tokio::test]
    async fn no_schema() -> Result<()> {
        let _guard = init_tracing()?;

        let topic = "def";

        let registry = Registry::new(InMemory::new());

        let key = Bytes::from_static(b"Lorem ipsum dolor sit amet");
        let value = Bytes::from_static(b"Consectetur adipiscing elit");

        let batch = Batch::builder()
            .record(
                Record::builder()
                    .key(key.clone().into())
                    .value(value.clone().into()),
            )
            .build()?;

        registry.validate(topic, &batch).await
    }

    #[tokio::test]
    async fn empty_schema() -> Result<()> {
        let _guard = init_tracing()?;

        let topic = "def";

        let payload = serde_json::to_vec(&json!({}))
            .map(Bytes::from)
            .map(PutPayload::from)?;

        let object_store = InMemory::new();
        let location = Path::from(format!("{topic}.json"));
        _ = object_store.put(&location, payload).await?;

        let registry = Registry::new(object_store);

        let key = Bytes::from_static(b"Lorem ipsum dolor sit amet");
        let value = Bytes::from_static(b"Consectetur adipiscing elit");

        let batch = Batch::builder()
            .record(
                Record::builder()
                    .key(key.clone().into())
                    .value(value.clone().into()),
            )
            .build()?;

        registry.validate(topic, &batch).await
    }

    #[tokio::test]
    async fn key_schema_only() -> Result<()> {
        let _guard = init_tracing()?;

        let topic = "def";

        let payload = serde_json::to_vec(&json!({
            "type": "object",
            "properties": {
                "key": {
                    "type": "number"
                },
            }
        }))
        .map(Bytes::from)
        .map(PutPayload::from)?;

        let object_store = InMemory::new();
        let location = Path::from(format!("{topic}.json"));
        _ = object_store.put(&location, payload).await?;

        let registry = Registry::new(object_store);

        let key = serde_json::to_vec(&json!(12320)).map(Bytes::from)?;

        let value = Bytes::from_static(b"Consectetur adipiscing elit");

        let batch = Batch::builder()
            .record(
                Record::builder()
                    .key(key.clone().into())
                    .value(value.clone().into()),
            )
            .build()?;

        registry.validate(topic, &batch).await
    }

    #[tokio::test]
    async fn bad_key() -> Result<()> {
        let _guard = init_tracing()?;

        let topic = "def";

        let payload = serde_json::to_vec(&json!({
            "type": "object",
            "properties": {
                "key": {
                    "type": "number"
                },
            }
        }))
        .map(Bytes::from)
        .map(PutPayload::from)?;

        let object_store = InMemory::new();
        let location = Path::from(format!("{topic}.json"));
        _ = object_store.put(&location, payload).await?;

        let registry = Registry::new(object_store);

        let key = Bytes::from_static(b"Lorem ipsum dolor sit amet");

        let batch = Batch::builder()
            .record(Record::builder().key(key.clone().into()))
            .build()?;

        assert!(matches!(
            registry.validate(topic, &batch).await,
            Err(Error::Api(ErrorCode::InvalidRecord))
        ));

        Ok(())
    }

    #[tokio::test]
    async fn value_schema_only() -> Result<()> {
        let _guard = init_tracing()?;

        let topic = "def";

        let payload = serde_json::to_vec(&json!({
            "type": "object",
            "properties": {
                "value": {
                    "type": "object",
                    "properties": {
                        "name": {
                            "type": "string",
                        },
                        "email": {
                            "type": "string",
                            "format": "email"
                        }
                    }
                }
            }
        }))
        .map(Bytes::from)
        .map(PutPayload::from)?;

        let object_store = InMemory::new();
        let location = Path::from(format!("{topic}.json"));
        _ = object_store.put(&location, payload).await?;

        let registry = Registry::new(object_store);

        let key = Bytes::from_static(b"Lorem ipsum dolor sit amet");

        let value = serde_json::to_vec(&json!({
                    "name": "alice",
                    "email": "alice@example.com"}))
        .map(Bytes::from)?;

        let batch = Batch::builder()
            .record(
                Record::builder()
                    .key(key.clone().into())
                    .value(value.clone().into()),
            )
            .build()?;

        registry.validate(topic, &batch).await
    }

    #[tokio::test]
    async fn bad_value() -> Result<()> {
        let _guard = init_tracing()?;

        let topic = "def";

        let payload = serde_json::to_vec(&json!({
            "type": "object",
            "properties": {
                "value": {
                    "type": "object",
                    "properties": {
                        "name": {
                            "type": "string",
                        },
                        "email": {
                            "type": "string",
                            "format": "email"
                        }
                    }
                }
            }
        }))
        .map(Bytes::from)
        .map(PutPayload::from)?;

        let object_store = InMemory::new();
        let location = Path::from(format!("{topic}.json"));
        _ = object_store.put(&location, payload).await?;

        let registry = Registry::new(object_store);

        let value = Bytes::from_static(b"Consectetur adipiscing elit");

        let batch = Batch::builder()
            .record(Record::builder().value(value.clone().into()))
            .build()?;

        assert!(matches!(
            registry.validate(topic, &batch).await,
            Err(Error::Api(ErrorCode::InvalidRecord))
        ));

        Ok(())
    }

    #[test]
    fn integer_type_can_be_float_dot_zero() -> Result<()> {
        let schema = json!({"type": "integer"});
        let validator = jsonschema::validator_for(&schema)?;

        assert!(validator.is_valid(&json!(42)));
        assert!(validator.is_valid(&json!(-1)));
        assert!(validator.is_valid(&json!(1.0)));

        Ok(())
    }

    #[test]
    fn common_struct_type() {
        assert_eq!(
            vec![DataType::Struct(Fields::from_iter([Field::new(
                "a",
                DataType::Int64,
                true
            )]))],
            super::common_struct_type(&[
                DataType::Struct(Fields::from_iter([Field::new("a", DataType::Int64, true)])),
                DataType::Struct(Fields::from_iter([Field::new("a", DataType::UInt64, true)])),
            ])
        );
    }

    #[test]
    fn common_data_type() -> Result<()> {
        assert_eq!(
            DataType::Int64,
            super::common_data_type(
                sort_dedup(vec![DataType::UInt64, DataType::Int64]).as_slice()
            )?
        );

        assert_eq!(
            DataType::Float64,
            super::common_data_type(
                sort_dedup(vec![DataType::Float64, DataType::Int64]).as_slice()
            )?
        );

        assert_eq!(
            DataType::Float64,
            super::common_data_type(
                sort_dedup(vec![DataType::Float64, DataType::UInt64, DataType::Int64]).as_slice()
            )?
        );

        assert!(matches!(
            super::common_data_type(
                sort_dedup(vec![DataType::Float64, DataType::Boolean]).as_slice()
            ),
            Err(Error::NoCommonType(_))
        ));

        assert_eq!(
            DataType::Utf8,
            super::common_data_type(sort_dedup(vec![DataType::Utf8, DataType::Null]).as_slice())?
        );

        Ok(())
    }

    #[test]
    fn value_data_type() -> Result<()> {
        assert_eq!(
            DataType::new_list(DataType::Int64, false),
            super::value_data_type(&json!([1, 0, -1]))?
        );

        assert_eq!(
            DataType::new_list(DataType::UInt64, false),
            super::value_data_type(&json!([1, null]))?
        );

        assert_eq!(
            DataType::new_list(DataType::Int64, false),
            super::value_data_type(&json!([1, -1, null]))?
        );

        assert_eq!(
            DataType::new_list(DataType::Float64, false),
            super::value_data_type(&json!([1, 0.0, -1, null]))?
        );

        assert_eq!(
            DataType::new_list(DataType::Float64, false),
            super::value_data_type(&json!([1, 0.0, -1]))?
        );

        assert_eq!(
            DataType::new_list(DataType::Utf8, false),
            super::value_data_type(&json!(["a", "b", "c"]))?
        );

        assert_eq!(
            DataType::new_list(
                DataType::Struct(Fields::from_iter([Field::new("a", DataType::UInt64, true)])),
                false
            ),
            super::value_data_type(&json!([{"a": 10}, {"a": 20}]))?
        );

        assert_eq!(
            DataType::new_list(
                DataType::Struct(Fields::from_iter([Field::new("a", DataType::Int64, true)])),
                false
            ),
            super::value_data_type(&json!([{"a": -1}, {"a": 1}]))?
        );

        Ok(())
    }
}<|MERGE_RESOLUTION|>--- conflicted
+++ resolved
@@ -20,11 +20,7 @@
 use tansu_kafka_sans_io::{ErrorCode, record::inflated::Batch};
 use tracing::{debug, warn};
 
-<<<<<<< HEAD
-#[derive(Debug)]
-=======
 #[derive(Debug, Default)]
->>>>>>> 03ac77b7
 pub(crate) struct Schema {
     key: Option<jsonschema::Validator>,
     value: Option<jsonschema::Validator>,
