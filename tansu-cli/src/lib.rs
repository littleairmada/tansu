--- conflicted
+++ resolved
@@ -22,18 +22,26 @@
 
 #[derive(thiserror::Error, Debug)]
 pub enum Error {
-    Cat(#[from] tansu_cat::Error),
+    Cat(Box<tansu_cat::Error>),
     DotEnv(#[from] dotenv::Error),
     Proxy(#[from] tansu_proxy::Error),
     Regex(#[from] regex::Error),
-<<<<<<< HEAD
-    Schema(#[from] tansu_schema_registry::Error),
-    Server(#[from] tansu_server::Error),
-=======
+    Schema(Box<tansu_schema_registry::Error>),
     Server(Box<tansu_server::Error>),
->>>>>>> de2fe677
     Topic(#[from] tansu_topic::Error),
     Url(#[from] url::ParseError),
+}
+
+impl From<tansu_cat::Error> for Error {
+    fn from(value: tansu_cat::Error) -> Self {
+        Self::Cat(Box::new(value))
+    }
+}
+
+impl From<tansu_schema_registry::Error> for Error {
+    fn from(value: tansu_schema_registry::Error) -> Self {
+        Self::Schema(Box::new(value))
+    }
 }
 
 impl From<tansu_server::Error> for Error {
